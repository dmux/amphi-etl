--- conflicted
+++ resolved
@@ -657,11 +657,7 @@
           },
         }}
       >
-        <ReactFlowProvider>
-<<<<<<< HEAD
-          <PipelineFlow context={context} />
-          <Sidebar componentService={componentService} />
-=======
+        <ReactFlowProvider> 
             <Splitter>
               <Splitter.Panel min="50%">
                   <PipelineFlow context={context} />
@@ -670,7 +666,6 @@
                 <Sidebar componentService={componentService} />
               </Splitter.Panel>
             </Splitter>
->>>>>>> 5bc451f7
         </ReactFlowProvider>
       </ConfigProvider>
     </div>
