--- conflicted
+++ resolved
@@ -3,14 +3,11 @@
 <img height="60" src="https://amphi.ai/icons/amphi_logo_paths.svg">
 
 <p align="center">
-<<<<<<< HEAD
-    <em>Visual Data Transformation based on Python</em>
-=======
+
     <br/>
     Visual Data Transformation based on Python
     <br/><br/>
    For data preparation, reporting and ETL.
->>>>>>> a4a00f8d
 </p>
 <br/>
 
@@ -51,21 +48,7 @@
 
 ## 📦 Installation
 
-<<<<<<< HEAD
 Amphi is available as both a standalone applicatiion or as a JupyterLab extension.
-
-
-| Amphi ETL (standalone) | Amphi for JupyterLab (extension) |
-|------------------------|----------------------|
-| ![Standalone Screenshot](./path-to-standalone-screenshot.png) | ![JupyterLab Screenshot](./path-to-jupyterlab-screenshot.png) |
-| ```bash pip install amphi-etl``` | ```bash pip install jupyterlab-amphi``` |
-| ```bash pip install --upgrade amphi-etl``` | ```bash pip install --upgrade jupyterlab-amphi``` |
-
-<br/>
-=======
-Amphi is available as both a standalone application or as a JupyterLab extension.
->>>>>>> a4a00f8d
-
 
 | Amphi ETL (standalone) | Amphi for JupyterLab (extension) |
 |------------------------|----------------------|
@@ -114,22 +97,14 @@
 
 **Data Transformation solution for the AI age:**
 
-<<<<<<< HEAD
 **Modern ETL for the AI age:**
 
-=======
->>>>>>> a4a00f8d
 - 🧑‍💻 **Visual Interface / Low-code**: Accelerate data pipeline development and reduce maintenance time.
 - 🐍 **Python-code Generation**: Generate native Python code leveraging common libraries such as [pandas](https://github.com/pandas-dev/pandas), [DuckDB](https://github.com/duckdb/duckdb) that you can run anywhere.
 - 🔒 **Private and Secure**: Self-host Amphi on your laptop or in the cloud for complete privacy and security over your data.
 
-<<<<<<< HEAD
-=======
-
 ![generate-python-code-amphi](https://github.com/user-attachments/assets/67410947-caea-45b4-a8fc-4ceb7bb3dbce)
 
-
->>>>>>> a4a00f8d
 <br/>
 
 **Features In Progress**
